from flask import Flask, request, jsonify, send_file
import logging
from dotenv import load_dotenv
import os
from RAGHelper_cloud import RAGHelperCloud
from RAGHelper_local import RAGHelperLocal
from pymilvus import Collection, connections
<<<<<<< HEAD
from werkzeug.utils import secure_filename
=======
from GraphRAGHelper import GraphRAGHelper
>>>>>>> ea1fde78

def load_bashrc():
    """
    Load environment variables from the user's .bashrc file.

    This function looks for the .bashrc file in the user's home directory
    and loads any environment variables defined with the 'export' command
    into the current environment.
    """
    bashrc_path = os.path.expanduser("~/.bashrc")
    if os.path.exists(bashrc_path):
        with open(bashrc_path) as f:
            for line in f:
                if line.startswith("export "):
                    key, value = line.strip().replace("export ", "").split("=", 1)
                    value = value.strip(' "\'')
                    os.environ[key] = value

def initialize_helper():
    """
    Initialize the RAG helper based on the environment configuration.
    """
    logger = logging.getLogger(__name__)
    use_graph_rag = os.getenv("use_graph_rag") == "True"
    
    if use_graph_rag:
        # Initialize GraphRAGHelper
        logger.info("Instantiating the GraphRAG helper.")
        helper = GraphRAGHelper(logger)
    elif any(os.getenv(key) == "True" for key in ["use_openai", "use_gemini", "use_azure", "use_ollama"]):
        # Initialize RAGHelperCloud
        logger.info("Instantiating the cloud RAG helper.")
        raghelper = RAGHelperCloud(logger)
    else:
        # Initialize RAGHelperLocal
        logger.info("Instantiating the local RAG helper.")
        helper = RAGHelperLocal(logger)
    
    return helper

# Initialize Flask application
app = Flask(__name__)
logging.basicConfig(level=logging.INFO)
logger = logging.getLogger(__name__)

# Disable parallelism in tokenizers to avoid warnings
os.environ["TOKENIZERS_PARALLELISM"] = "false"

# Load environment variables from .env file
load_bashrc()
load_dotenv()

raghelper = initialize_helper()

@app.route("/add_document", methods=['POST'])
def add_document():
    """
    Add a document to the RAG helper.

    This endpoint expects a JSON payload containing the filename of the document to be added.
    It then invokes the addDocument method of the RAG helper to store the document.

    Returns:
        JSON response with the filename and HTTP status code 200.
    """
    if 'file' not in request.files:
        return jsonify({"error": "No file part in the request"}), 400
    
    file = request.files['file']
    if file.filename == '':
        return jsonify({"error": "No file selected"}), 400
    
    if file:
        filename = secure_filename(file.filename)
        
        logger.info(f"Adding document {filename}")
        data_dir = os.getenv("data_directory")
        location = f"{data_dir}/{file.filename}"

        # Copy over file
        file.save(location)
        raghelper.add_document(location)
    else:
        return jsonify({"error": "File is required"}), 400

    return jsonify({"filename": filename}), 200


@app.route("/chat", methods=['POST'])
def chat():
    """
    Handle chat interactions with the RAG system.

    This endpoint processes the user's prompt, retrieves relevant documents,
    and returns the assistant's reply along with conversation history.

    Returns:
        JSON response containing the assistant's reply, history, documents, and other metadata.
    """
    json_data = request.get_json()
    prompt = json_data.get('prompt')
    history = json_data.get('history', [])
    original_docs = json_data.get('docs', [])
    docs = original_docs

    # Determine which helper to use based on the environment variable
    if isinstance(raghelper, GraphRAGHelper):
        # Use GraphRAGHelper to handle user interaction
        (new_history, response) = raghelper.handle_user_interaction(prompt, history)
    else:
        # Use the regular RAGHelper to handle user interaction
        (new_history, response) = raghelper.handle_user_interaction(prompt, history)
        if not docs or 'docs' in response:
            docs = response['docs']

    # Break up the response for local LLMs
    if isinstance(raghelper, RAGHelperLocal) or isinstance(raghelper, GraphRAGHelper):
        end_string = os.getenv("llm_assistant_token")
        reply = response['text'][response['text'].rindex(end_string) + len(end_string):]
        new_history = [{"role": msg["role"], "content": msg["content"].format_map(response)} for msg in new_history]
        new_history.append({"role": "assistant", "content": reply})
    else:
        new_history = [{"role": msg[0], "content": msg[1].format_map(response)} for msg in new_history]
        new_history.append({"role": "assistant", "content": response['answer']})
        reply = response['answer']

    # Format documents only if not using GraphRAGHelper
    if not isinstance(raghelper, GraphRAGHelper):
        fetched_new_documents = False
        if not original_docs or 'docs' in response:
            fetched_new_documents = True
            new_docs = [{
                's': doc.metadata['source'],
                'c': doc.page_content,
                **({'pk': doc.metadata['pk']} if 'pk' in doc.metadata else {}),
                **({'provenance': float(doc.metadata['provenance'])} if 'provenance' in doc.metadata and doc.metadata['provenance'] is not None else {})
            } for doc in docs if 'source' in doc.metadata]
        else:
            new_docs = docs
    else:
        new_docs = docs

    # Build the response dictionary
    response_dict = {
        "reply": reply,
        "history": new_history,
        "documents": new_docs,
        "rewritten": False,
        "question": prompt,
        "fetched_new_documents": fetched_new_documents if not isinstance(raghelper, GraphRAGHelper) else False
    }

    # Check for rewritten question
    if os.getenv("use_rewrite_loop") == "True" and prompt != response['question']:
        response_dict["rewritten"] = True
        response_dict["question"] = response['question']

    return jsonify(response_dict), 200


@app.route("/get_documents", methods=['GET'])
def get_documents():
    """
    Retrieve a list of documents from the data directory.

    This endpoint checks the configured data directory and returns a list of files
    that match the specified file types.

    Returns:
        JSON response containing the list of files.
    """
    data_dir = os.getenv('data_directory')
    file_types = os.getenv("file_types", "").split(",")

    # Filter files based on specified types
    files = [f for f in os.listdir(data_dir)
             if os.path.isfile(os.path.join(data_dir, f)) and os.path.splitext(f)[1][1:] in file_types]

    return jsonify(files)


@app.route("/get_document", methods=['POST'])
def get_document():
    """
    Retrieve a specific document from the data directory.

    This endpoint expects a JSON payload containing the filename of the document to retrieve.
    If the document exists, it is sent as a file response.

    Returns:
        JSON response with the error message and HTTP status code 404 if not found,
        otherwise sends the file as an attachment.
    """
    json_data = request.get_json()
    filename = json_data.get('filename')
    data_dir = os.getenv('data_directory')
    file_path = os.path.join(data_dir, filename)

    if not os.path.exists(file_path):
        return jsonify({"error": "File not found"}), 404

    return send_file(file_path,
                     mimetype='application/octet-stream',
                     as_attachment=True,
                     download_name=filename)


@app.route("/delete", methods=['POST'])
def delete_document():
    """
    Delete a specific document from the data directory and the Milvus vector store.

    This endpoint expects a JSON payload containing the filename of the document to delete.
    It removes the document from the Milvus collection and the filesystem.

    Returns:
        JSON response with the count of deleted documents.
    """
    json_data = request.get_json()
    filename = json_data.get('filename')
    data_dir = os.getenv('data_directory')
    file_path = os.path.join(data_dir, filename)

    if not os.path.exists(file_path):
        return jsonify({"error": "File not found"}), 404

    if isinstance(raghelper, GraphRAGHelper):
        raghelper.delete_document(filename)
    else:
        # Remove from Milvus
        connections.connect(uri=os.getenv('vector_store_uri'))
        collection = Collection("LangChainCollection")
        collection.load()
        result = collection.delete(f'source == "{file_path}"')
        collection.release()

        # Remove from disk too
        os.remove(file_path)

        # Reinitialize BM25
        raghelper.loadData()

    return jsonify({"count": result.delete_count})


if __name__ == "__main__":
    app.run(host="0.0.0.0")<|MERGE_RESOLUTION|>--- conflicted
+++ resolved
@@ -5,11 +5,9 @@
 from RAGHelper_cloud import RAGHelperCloud
 from RAGHelper_local import RAGHelperLocal
 from pymilvus import Collection, connections
-<<<<<<< HEAD
 from werkzeug.utils import secure_filename
-=======
 from GraphRAGHelper import GraphRAGHelper
->>>>>>> ea1fde78
+
 
 def load_bashrc():
     """
